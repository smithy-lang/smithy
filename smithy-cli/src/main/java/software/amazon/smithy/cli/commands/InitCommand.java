--- conflicted
+++ resolved
@@ -268,8 +268,6 @@
         String templatePath = getTemplatePath(templateNode, template);
         List<String> includedFiles = getIncludedFiles(templateNode);
 
-<<<<<<< HEAD
-
         Path stagingPath = createStagingRepo(templateRepoDirPath);
 
         // Specify the subdirectory to check out
@@ -277,35 +275,15 @@
         // add any additional files that should be included
         for (String includedFile : includedFiles) {
             exec(ListUtils.of("git", "sparse-checkout", "add", "--no-cone", includedFile), stagingPath);
-=======
-        try (ProgressTracker ignored = new ProgressTracker(env,
-                ProgressStyle.dots("cloning template", "template cloned"),
-                standardOptions.quiet()
-        )) {
-            // Specify the subdirectory to download
-            exec(ListUtils.of("git", "sparse-checkout", "set", "--no-cone", templatePath), temp);
-            // add any additional files that should be included
-            for (String includedFile : includedFiles) {
-                exec(ListUtils.of("git", "sparse-checkout", "add", "--no-cone", includedFile), temp);
-            }
-            exec(ListUtils.of("git", "checkout"), temp);
->>>>>>> 7b472ab9
         }
         exec(ListUtils.of("git", "checkout"), stagingPath);
 
-
-<<<<<<< HEAD
-        IoUtils.copyDir(Paths.get(stagingPath.toString(), templatePath), dest);
-        copyIncludedFiles(stagingPath.toString(), dest.toString(), includedFiles, template, env);
-=======
         if (!Files.exists(temp.resolve(templatePath))) {
             throw new CliError(String.format("Template path `%s` for template \"%s\" is invalid.",
                     templatePath, template));
         }
-
-        IoUtils.copyDir(Paths.get(temp.toString(), templatePath), dest);
-        copyIncludedFiles(temp.toString(), dest.toString(), includedFiles, template);
->>>>>>> 7b472ab9
+        IoUtils.copyDir(Paths.get(stagingPath.toString(), templatePath), dest);
+        copyIncludedFiles(stagingPath.toString(), dest.toString(), includedFiles, template, env);
 
         if (!standardOptions.quiet()) {
             try (ColorBuffer buffer = ColorBuffer.of(env.colors(), env.stdout())) {
@@ -360,11 +338,7 @@
     }
 
     private static void copyIncludedFiles(String temp, String dest, List<String> includedFiles,
-<<<<<<< HEAD
                                           String templateName, Env env) {
-=======
-                                          String templateName) throws IOException {
->>>>>>> 7b472ab9
         for (String included : includedFiles) {
             Path includedPath = Paths.get(temp, included);
             if (!Files.exists(includedPath)) {
