/*
 * Copyright Amazon.com, Inc. or its affiliates. All Rights Reserved.
 *
 * Licensed under the Apache License, Version 2.0 (the "License").
 * You may not use this file except in compliance with the License.
 * A copy of the License is located at
 *
 *  http://aws.amazon.com/apache2.0
 *
 * or in the "license" file accompanying this file. This file is distributed
 * on an "AS IS" BASIS, WITHOUT WARRANTIES OR CONDITIONS OF ANY KIND, either
 * express or implied. See the License for the specific language governing
 * permissions and limitations under the License.
 */

package software.amazon.smithy.cli.commands;

import java.io.IOException;
import java.nio.file.Files;
import java.nio.file.InvalidPathException;
import java.nio.file.Path;
import java.nio.file.Paths;
import java.util.ArrayList;
import java.util.Collections;
import java.util.List;
import java.util.Locale;
import java.util.Map;
import java.util.Objects;
import java.util.TreeMap;
import java.util.function.Consumer;
import software.amazon.smithy.cli.ArgumentReceiver;
import software.amazon.smithy.cli.Arguments;
import software.amazon.smithy.cli.CliError;
import software.amazon.smithy.cli.ColorBuffer;
import software.amazon.smithy.cli.ColorTheme;
import software.amazon.smithy.cli.Command;
import software.amazon.smithy.cli.HelpPrinter;
import software.amazon.smithy.cli.StandardOptions;
import software.amazon.smithy.model.node.Node;
import software.amazon.smithy.model.node.ObjectNode;
import software.amazon.smithy.model.node.StringNode;
import software.amazon.smithy.utils.IoUtils;
import software.amazon.smithy.utils.ListUtils;
import software.amazon.smithy.utils.StringUtils;
<<<<<<< HEAD

=======
>>>>>>> 9768b19d

final class InitCommand implements Command {
    private static final int LINE_LENGTH = 100;
    private static final String COLUMN_SEPARATOR = "  ";
    private static final String SMITHY_TEMPLATE_JSON = "smithy-templates.json";
    private static final String DEFAULT_REPOSITORY_URL = "https://github.com/smithy-lang/smithy-examples.git";
    private static final String DEFAULT_TEMPLATE_NAME = "quickstart-cli";
    private static final String DOCUMENTATION = "documentation";

    private static final String NAME = "name";
    private static final String TEMPLATES = "templates";
    private static final String PATH = "path";
    private static final String INCLUDED = "include";

    private final String parentCommandName;

    InitCommand(String parentCommandName) {
        this.parentCommandName = parentCommandName;
    }

    @Override
    public String getName() {
        return "init";
    }

    @Override
    public String getSummary() {
        return "Initialize a smithy project using a template";
    }

    @Override
    public int execute(Arguments arguments, Env env) {
        arguments.addReceiver(new Options());
        CommandAction action = HelpActionWrapper.fromCommand(this, parentCommandName, c -> {
            ColorBuffer buffer = ColorBuffer.of(c, new StringBuilder());
            buffer.println("Examples:");
            buffer.println("   smithy init --list", ColorTheme.LITERAL);
            buffer.println("   smithy init -o /tmp/quickstart-gradle -t quickstart-gradle", ColorTheme.LITERAL);
            return buffer.toString();
        }, this::run);
        return action.apply(arguments, env);
    }

    private int run(Arguments arguments, Env env) {
        Options options = arguments.getReceiver(Options.class);
        StandardOptions standardOptions = arguments.getReceiver(StandardOptions.class);

        boolean isLocalRepo = isLocalRepo(options.repositoryUrl);
        Path templateRepoDirPath = getTemplateRepoDirPath(options.repositoryUrl, isLocalRepo);

        // If the cache directory does not exist, create it
        if (!Files.exists(templateRepoDirPath)) {
            try (ProgressTracker t = new ProgressTracker(env,
                    ProgressStyle.dots("cloning template repo", "template repo cloned"),
                    standardOptions.quiet()
            )) {
                Path templateCachePath = CliCache.getTemplateCache().get();
                String relativeTemplateDir = templateCachePath.relativize(templateRepoDirPath).toString();
                // Only clone the latest commit from HEAD. Do not include history
                exec(ListUtils.of("git", "clone", "--depth", "1", "--single-branch",
                        options.repositoryUrl, relativeTemplateDir), templateCachePath);
            }
        }

        validateTemplateDir(templateRepoDirPath, options.repositoryUrl);

        // Check for updates and update repo to latest if applicable
        if (!isLocalRepo) {
            // update remote
            exec(ListUtils.of("git", "fetch", "--depth", "1"), templateRepoDirPath);
            String response = exec(ListUtils.of("git", "rev-list", "origin..HEAD"), templateRepoDirPath);
            // If a change was detected, force the template repo to update
            if (!StringUtils.isEmpty(response)) {
                try (ProgressTracker t = new ProgressTracker(env,
                        ProgressStyle.dots("updating template cache", "template repo updated"),
                        standardOptions.quiet()
                )) {
                    exec(ListUtils.of("git", "reset", "--hard", "origin/main"), templateRepoDirPath);
                    exec(ListUtils.of("git", "clean", "-dfx"), templateRepoDirPath);
                }
            }
        }


        ObjectNode smithyTemplatesNode = readJsonFileAsNode(templateRepoDirPath.resolve(SMITHY_TEMPLATE_JSON))
                .expectObjectNode();
        if (options.listTemplates) {
            this.listTemplates(smithyTemplatesNode, env);
        } else {
            this.cloneTemplate(templateRepoDirPath, smithyTemplatesNode, options, standardOptions, env);
        }

        return 0;
    }

    private void validateTemplateDir(Path templateRepoDirPath, String templateUrl) {
        if (!Files.isDirectory(templateRepoDirPath)) {
            throw new CliError("Template repository " + templateRepoDirPath + " is not a directory");
        }
        Path templateJsonPath = templateRepoDirPath.resolve(SMITHY_TEMPLATE_JSON);
        if (!Files.exists(templateJsonPath) && Files.isRegularFile(templateJsonPath)) {
            throw new CliError("Template repository " + templateUrl
                    + " does not contain a valid `smithy-templates.json`.");
        }
    }

    private Path getTemplateRepoDirPath(String repoPath, boolean isLocalRepo) {
        if (isLocalRepo) {
            // Just use the local path if the git repo is local
            return Paths.get(repoPath);
        } else {
            return CliCache.getTemplateCache().get().resolve(getCacheDirFromURL(repoPath));
        }
    }

    // Remove any trailing .git
    // Remove "/" and ".." and ":" characters so a directory can be created with no nesting
    private String getCacheDirFromURL(final String repositoryUrl) {
        return repositoryUrl.replace(".git", "")
                .replace(":", "_")
                .replace("/", "_")
                .replace(".", "_");
    }

    private void listTemplates(ObjectNode smithyTemplatesNode, Env env) {
        try (ColorBuffer buffer = ColorBuffer.of(env.colors(), env.stdout())) {
            buffer.println(getTemplateList(smithyTemplatesNode, env));
        }
    }

    private boolean isLocalRepo(String repoPath) {
        try  {
            Path localPath = Paths.get(repoPath);
            return Files.exists(localPath);
        } catch (InvalidPathException exc) {
            return false;
        }

    }

    private String getTemplateList(ObjectNode smithyTemplatesNode, Env env) {
        int maxTemplateLength = 0;
        Map<String, String> templates = new TreeMap<>();
        for (Map.Entry<StringNode, Node> entry : getTemplatesNode(smithyTemplatesNode).getMembers().entrySet()) {
            String template = entry.getKey().getValue();
            String documentation = entry.getValue()
                    .expectObjectNode()
                    .expectMember(DOCUMENTATION, String.format(
                            "Missing expected member `%s` from `%s` object", DOCUMENTATION, template))
                    .expectStringNode()
                    .getValue();

            templates.put(template, documentation);

            maxTemplateLength = Math.max(maxTemplateLength, template.length());
        }
        int maxDocLength = LINE_LENGTH - maxTemplateLength - COLUMN_SEPARATOR.length();

        ColorBuffer builder = ColorBuffer.of(env.colors(), new StringBuilder());

        writeTemplateBorder(builder, maxTemplateLength, maxDocLength);
        builder.print(pad(NAME.toUpperCase(Locale.US), maxTemplateLength), ColorTheme.NOTE)
                .print(COLUMN_SEPARATOR)
                .print(DOCUMENTATION.toUpperCase(Locale.US), ColorTheme.NOTE)
                .println();
        writeTemplateBorder(builder, maxTemplateLength, maxDocLength);

        int offset = maxTemplateLength + COLUMN_SEPARATOR.length();

        for (Map.Entry<String, String> entry : templates.entrySet()) {
            String template = entry.getKey();
            String doc = entry.getValue();

            builder.print(pad(template, maxTemplateLength), ColorTheme.TEMPLATE_TITLE)
                    .print(COLUMN_SEPARATOR)
                    .print(wrapDocumentation(doc, maxDocLength, offset),
                            ColorTheme.MUTED)
                    .println();
        }

        return builder.toString();
    }

<<<<<<< HEAD
    private void cloneTemplate(Path templateRepoDirPath, ObjectNode smithyTemplatesNode, Options options,
                               StandardOptions standardOptions, Env env) {
=======
    private static void writeTemplateBorder(ColorBuffer writer, int maxNameLength, int maxDocLength) {
        writer.print(pad("", maxNameLength).replace(" ", "─"), ColorTheme.TEMPLATE_LIST_BORDER)
                .print(COLUMN_SEPARATOR)
                .print(pad("", maxDocLength).replace(" ", "─"), ColorTheme.TEMPLATE_LIST_BORDER)
                .println();
    }

    private static String wrapDocumentation(String doc, int maxLength, int offset) {
        return StringUtils.wrap(doc, maxLength, System.lineSeparator() + pad("", offset), false);
    }

    private void cloneTemplate(Path temp, ObjectNode smithyTemplatesNode, Options options,
                               StandardOptions standardOptions, Env env)
            throws IOException, InterruptedException, URISyntaxException {
>>>>>>> 9768b19d

        String template = options.template;
        String directory = options.directory;

        if (template == null || template.isEmpty()) {
            throw new IllegalArgumentException("Please specify a template name using `--template` or `-t`");
        }

        // Use templateName if directory is not specified
        if (directory == null) {
            directory = template;
        }
        Path dest = Paths.get(directory);
        if (Files.exists(dest)) {
            throw new CliError("Output directory `" + directory + "` already exists.");
        }

        ObjectNode templatesNode = getTemplatesNode(smithyTemplatesNode);
        if (!templatesNode.containsMember(template)) {
            throw new IllegalArgumentException(String.format(
                    "Invalid template `%s`. `%s` provides the following templates:%n%n%s",
                    template, getTemplatesName(smithyTemplatesNode), getTemplateList(smithyTemplatesNode, env)));
        }
        ObjectNode templateNode = templatesNode.expectObjectMember(template).expectObjectNode();

        String templatePath = getTemplatePath(templateNode, template);
        List<String> includedFiles = getIncludedFiles(templateNode);


        Path stagingPath = createStagingRepo(templateRepoDirPath);

        // Specify the subdirectory to check out
        exec(ListUtils.of("git", "sparse-checkout", "set", "--no-cone", templatePath), stagingPath);
        // add any additional files that should be included
        for (String includedFile : includedFiles) {
            exec(ListUtils.of("git", "sparse-checkout", "add", "--no-cone", includedFile), stagingPath);
        }
        exec(ListUtils.of("git", "checkout"), stagingPath);


        IoUtils.copyDir(Paths.get(stagingPath.toString(), templatePath), dest);
        copyIncludedFiles(stagingPath.toString(), dest.toString(), includedFiles, template, env);

        if (!standardOptions.quiet()) {
            try (ColorBuffer buffer = ColorBuffer.of(env.colors(), env.stdout())) {
                buffer.println(String.format("Smithy project created in directory: %s", directory), ColorTheme.SUCCESS);
            }
        }
    }

    private static Path createStagingRepo(Path repoPath) {
        Path temp;
        try {
            temp = Files.createTempDirectory("temp");
        } catch (IOException exc) {
            throw new CliError("Unable to create staging directory for template.");
        }
        exec(ListUtils.of("git", "clone", "--no-checkout", "--depth", "1", "--sparse",
                "file://" + repoPath.toString(), temp.toString()), Paths.get("."));

        return temp;
    }

    private static ObjectNode getSmithyTemplatesNode(Path jsonFilePath) {
        return readJsonFileAsNode(Paths.get(jsonFilePath.toString(), SMITHY_TEMPLATE_JSON)).expectObjectNode();
    }

    private static ObjectNode getTemplatesNode(ObjectNode smithyTemplatesNode) {
        return smithyTemplatesNode
                .expectMember(TEMPLATES, String.format(
                        "Missing expected member `%s` from %s", TEMPLATES, SMITHY_TEMPLATE_JSON))
                .expectObjectNode();
    }

    private static String getTemplatesName(ObjectNode smithyTemplatesNode) {
        return smithyTemplatesNode
                .expectMember(NAME, String.format(
                        "Missing expected member `%s` from %s", NAME, SMITHY_TEMPLATE_JSON))
                .expectStringNode()
                .getValue();
    }

    private static String getTemplatePath(ObjectNode templateNode, String templateName) {
        return templateNode
                .expectMember(PATH, String.format("Missing expected member `%s` from `%s` object", PATH, templateName))
                .expectStringNode()
                .getValue();
    }

    private static List<String> getIncludedFiles(ObjectNode templateNode) {
        List<String> includedPaths = new ArrayList<>();
        templateNode.getArrayMember(INCLUDED, StringNode::getValue, includedPaths::addAll);
        return includedPaths;
    }

    private static void copyIncludedFiles(String temp, String dest, List<String> includedFiles,
                                          String templateName, Env env) {
        for (String included : includedFiles) {
            Path includedPath = Paths.get(temp, included);
            if (!Files.exists(includedPath)) {
                try (ColorBuffer buffer = ColorBuffer.of(env.colors(), env.stderr())) {
                    buffer.println(String.format(
                            "File or directory %s is marked for inclusion in template %s but was not found",
                            included, templateName), ColorTheme.WARNING);
                }
            }

            Path target = Paths.get(dest, Objects.requireNonNull(includedPath.getFileName()).toString());
            if (Files.isDirectory(includedPath)) {
                IoUtils.copyDir(includedPath, target);
            } else if (Files.isRegularFile(includedPath)) {
                try {
                    Files.copy(includedPath, target);
                } catch (IOException e) {
                    throw new CliError("Unable to copy included file: " + includedPath
                            + "to destination directory: " + target);
                }
            }
        }
    }

    private static String exec(List<String> args, Path directory) {
        StringBuilder output = new StringBuilder();
        int code = IoUtils.runCommand(args, directory, output, Collections.emptyMap());
        if (code != 0) {
            String errorPrefix = "Unable to run `" + String.join(" ", args) + "`";
            throw new CliError(errorPrefix + ": " + output);
        }
        return output.toString();
    }

    private static Node readJsonFileAsNode(Path jsonFilePath) {
        return Node.parse(IoUtils.readUtf8File(jsonFilePath));
    }

    private static String pad(String s, int n) {
        return String.format("%-" + n + "s", s);
    }

    private static final class Options implements ArgumentReceiver {
        private String template = DEFAULT_TEMPLATE_NAME;
        private String directory;
        private Boolean listTemplates = false;
        private String repositoryUrl = DEFAULT_REPOSITORY_URL;

        @Override
        public boolean testOption(String name) {
            switch (name) {
                case "--list":
                case "-l":
                    listTemplates = true;
                    return true;
                default:
                    return false;
            }
        }

        @Override
        public Consumer<String> testParameter(String name) {
            switch (name) {
                case "--template":
                case "-t":
                    return value -> template = value;
                case "--url":
                case "-u":
                    return value -> repositoryUrl = value;
                case "--output":
                case "-o":
                    return value -> directory = value;
                default:
                    return null;
            }
        }

        @Override
        public void registerHelp(HelpPrinter printer) {
            printer.param("--template", "-t", "quickstart-cli",
                    "Specify the template to be used in the Smithy project");
            printer.param("--url", null,
                    "https://github.com/smithy-lang/smithy-examples.git",
                    "Smithy templates repository url");
            printer.param("--output", "-o", "new-smithy-project",
                    "Smithy project directory");
            printer.param("--list", "-l", null,
                    "List available templates");
        }
    }
}<|MERGE_RESOLUTION|>--- conflicted
+++ resolved
@@ -42,10 +42,7 @@
 import software.amazon.smithy.utils.IoUtils;
 import software.amazon.smithy.utils.ListUtils;
 import software.amazon.smithy.utils.StringUtils;
-<<<<<<< HEAD
-
-=======
->>>>>>> 9768b19d
+
 
 final class InitCommand implements Command {
     private static final int LINE_LENGTH = 100;
@@ -229,10 +226,7 @@
         return builder.toString();
     }
 
-<<<<<<< HEAD
-    private void cloneTemplate(Path templateRepoDirPath, ObjectNode smithyTemplatesNode, Options options,
-                               StandardOptions standardOptions, Env env) {
-=======
+
     private static void writeTemplateBorder(ColorBuffer writer, int maxNameLength, int maxDocLength) {
         writer.print(pad("", maxNameLength).replace(" ", "─"), ColorTheme.TEMPLATE_LIST_BORDER)
                 .print(COLUMN_SEPARATOR)
@@ -244,10 +238,8 @@
         return StringUtils.wrap(doc, maxLength, System.lineSeparator() + pad("", offset), false);
     }
 
-    private void cloneTemplate(Path temp, ObjectNode smithyTemplatesNode, Options options,
-                               StandardOptions standardOptions, Env env)
-            throws IOException, InterruptedException, URISyntaxException {
->>>>>>> 9768b19d
+    private void cloneTemplate(Path templateRepoDirPath, ObjectNode smithyTemplatesNode, Options options,
+                               StandardOptions standardOptions, Env env) {
 
         String template = options.template;
         String directory = options.directory;
